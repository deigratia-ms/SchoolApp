--- conflicted
+++ resolved
@@ -38,11 +38,7 @@
 whitenoise==6.6.0
 dj-database-url==2.1.0
 
-<<<<<<< HEAD
-# Image optimization with Cloudinary
-=======
 # Cloudinary for media files
->>>>>>> 7a6b0580
 cloudinary==1.44.0
 django-cloudinary-storage==0.3.0
 
